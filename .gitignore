--- conflicted
+++ resolved
@@ -242,16 +242,12 @@
 *-report.txt
 *-summary.md
 *-output.txt
-<<<<<<< HEAD
 
 # Cache files
-.cache/
-=======
 .cache/
 
 # Validation and test reports (not version controlled)
 reports/
 *.report
 **/validation-results/
-**/test-results/
->>>>>>> c2cbe640
+**/test-results/